--- conflicted
+++ resolved
@@ -53,25 +53,6 @@
     module : str module name
     compression_module
     '''
-<<<<<<< HEAD
-    for module in modules_list:
-        if module in sys.modules:
-            print(module)
-            try:
-                compression_module = modules_list[module]
-                open_attr = 'open'
-                # module override
-                if 'handler' in compression_module:
-                    open_attr = compression_module['handler']
-                decompressor = __import__(module)
-                path = module.split('.')
-                if len(path) > 1:
-                    for element in path[1:]:
-                        decompressor = getattr(decompressor, element)
-                compression_module['open'] = getattr(decompressor, open_attr)
-            except Exception as e:
-                print(e)
-=======
     try:
         if module not in sys.modules:
             return False
@@ -89,7 +70,6 @@
     except Exception as e:
         print(e)
         return False
->>>>>>> 1bb2effa
 
 
 def get_decompressor_by_header(filename):
@@ -248,17 +228,6 @@
     '''
     Sublime Text Event for the compressor plugin
     '''
-<<<<<<< HEAD
-    def __init__(self):
-        '''
-        Constructor
-        '''
-        sublime_plugin.EventListener.__init__(self)
-        if sublime.version() < '3000':
-            load_modules(COMPRESSION_MODULES)
-=======
->>>>>>> 1bb2effa
-
     if hasattr(sublime_plugin.EventListener, 'on_load_async'):
         def on_load_async(self, view):
             '''
